﻿# ==============================================================================
# Copyright (c) Microsoft. All rights reserved.
# Licensed under the MIT license. See LICENSE.md file in the project root
# for full license information.
# ==============================================================================

import os
import math
import numpy as np

from cntk.blocks import default_options
from cntk.layers import Convolution, MaxPooling, AveragePooling, Dropout, BatchNormalization, Dense
from cntk.models import Sequential, LayerStack
from cntk.utils import *
from cntk.io import MinibatchSource, ImageDeserializer, StreamDef, StreamDefs
from cntk.initializer import glorot_uniform
from cntk import Trainer
<<<<<<< HEAD
from cntk.ops import cross_entropy_with_softmax, classification_error, relu, convolution, pooling, PoolingType_Max
from cntk.learner import momentum_sgd, learning_rate_schedule
from cntk.persist import load_model, save_model
=======
from cntk.learner import momentum_sgd, learning_rate_schedule, UnitType, momentum_as_time_constant_schedule
from cntk.ops import cross_entropy_with_softmax, classification_error, relu
from cntk.ops import input_variable, constant, parameter, element_times
>>>>>>> dd496e51


########################
# variables and paths  #
########################

# paths (are relative to current python file)
abs_path   = os.path.dirname(os.path.abspath(__file__))
cntk_path  = os.path.normpath(os.path.join(abs_path, "..", "..", "..", ".."))
data_path  = os.path.join(cntk_path, "Examples", "Image", "DataSets", "CIFAR-10")
model_path = os.path.join(abs_path, "Models")

# model dimensions
image_height = 32
image_width  = 32
num_channels = 3  # RGB
num_classes  = 10

#
# Define the reader for both training and evaluation action.
#
def create_reader(map_file, mean_file, train):
    if not os.path.exists(map_file) or not os.path.exists(mean_file):
        raise RuntimeError("File '%s' or '%s' does not exist. Please run install_cifar10.py from Examples/Image/DataSets/CIFAR-10 to fetch them" %
                           (map_file, mean_file))

    # transformation pipeline for the features has jitter/crop only when training
    transforms = []
    if train:
        transforms += [
            ImageDeserializer.crop(crop_type='Random', ratio=0.8, jitter_type='uniRatio') # train uses jitter
        ]
    transforms += [
        ImageDeserializer.scale(width=image_width, height=image_height, channels=num_channels, interpolations='linear'),
        ImageDeserializer.mean(mean_file)
    ]
    # deserializer
    return MinibatchSource(ImageDeserializer(map_file, StreamDefs(
        features = StreamDef(field='image', transforms=transforms), # first column in map file is referred to as 'image'
        labels   = StreamDef(field='label', shape=num_classes)      # and second as 'label'
    )))

#
# Define a VGG like network for Cifar dataset.
#
#       | VGG9          |
#       | ------------- |
#       | conv3-64      |
#       | conv3-64      |
#       | max3          |
#       |               |
#       | conv3-96      |
#       | conv3-96      |
#       | max3          |
#       |               |
#       | conv3-128     |
#       | conv3-128     |
#       | max3          |
#       |               |
#       | FC-1024       |
#       | FC-1024       |
#       |               |
#       | FC-10         |
#
# TODO: remove 'input'
def create_vgg9_model(input, num_classes):
    with default_options(activation=relu):
        model = Sequential([
<<<<<<< HEAD
            For(range(3), lambda i: [
                Convolution((3,3), [64,96,128][i], pad=True),
                Convolution((3,3), [64,96,128][i], pad=True),
                MaxPooling((3,3), strides=(2,2))
            ]),
            For(range(2), lambda : [
                Dense(1024),
                Dropout(0.5)
=======
            LayerStack(3, lambda i: [
                Convolution((3,3), [64,96,128][i], init=glorot_uniform(), pad=True),
                Convolution((3,3), [64,96,128][i], init=glorot_uniform(), pad=True),
                MaxPooling((3,3), strides=(2,2))
            ]),
            LayerStack(2, lambda : [
                Dense(1024, init=glorot_uniform())
>>>>>>> dd496e51
            ]),
            Dense(num_classes, init=glorot_uniform(), activation=None)
        ])

    return model(input)

#
# Train and evaluate the network.
#
def train_and_evaluate(reader_train, reader_test, max_epochs):

    # Input variables denoting the features and label data
    input_var = input_variable((num_channels, image_height, image_width))
    label_var = input_variable((num_classes))

    # Normalize the input
    feature_scale = 1.0 / 256.0
    input_var_norm = element_times(feature_scale, input_var)
   
    # apply model to input
    z = create_vgg9_model(input_var_norm, 10)

    #
    # Training action
    #

    # loss and metric
    ce = cross_entropy_with_softmax(z, label_var)
    pe = classification_error(z, label_var)

    # training config
    epoch_size     = 50000
    minibatch_size = 64
    #epoch_size = 1000 ; max_epochs = 1 # for faster testing

    # Set learning parameters
    lr_per_minibatch       = learning_rate_schedule([0.01]*10 + [0.003]*10 + [0.001], epoch_size, UnitType.minibatch)
    momentum_time_constant = momentum_as_time_constant_schedule(-minibatch_size/np.log(0.9))
    l2_reg_weight          = 0.0001

    # trainer object
    learner     = momentum_sgd(z.parameters, 
                               lr = lr_per_minibatch, momentum = momentum_time_constant,
                               l2_regularization_weight = l2_reg_weight)
    trainer     = Trainer(z, ce, pe, learner)

    # define mapping from reader streams to network inputs
    input_map = {
        input_var: reader_train.streams.features,
        label_var: reader_train.streams.labels
    }

    log_number_of_parameters(z) ; print()
    progress_printer = ProgressPrinter(tag='Training')

    # perform model training
    for epoch in range(max_epochs):       # loop over epochs
        sample_count = 0
        while sample_count < epoch_size:  # loop over minibatches in the epoch
            data = reader_train.next_minibatch(min(minibatch_size, epoch_size - sample_count), input_map=input_map) # fetch minibatch.
            trainer.train_minibatch(data)                                   # update model with it

            sample_count += data[label_var].num_samples                     # count samples processed so far
            progress_printer.update_with_trainer(trainer, with_metric=True) # log progress
        loss, metric, actual_samples = progress_printer.epoch_summary(with_metric=True)

    #
    # Evaluation action
    #
    epoch_size     = 10000
    minibatch_size = 16

    # process minibatches and evaluate the model
    metric_numer    = 0
    metric_denom    = 0
    sample_count    = 0
    minibatch_index = 0

    #progress_printer = ProgressPrinter(freq=100, first=10, tag='Eval')
    while sample_count < epoch_size:
        current_minibatch = min(minibatch_size, epoch_size - sample_count)

        # Fetch next test min batch.
        data = reader_test.next_minibatch(current_minibatch, input_map=input_map)

        # minibatch data to be trained with
        metric_numer += trainer.test_minibatch(data) * current_minibatch
        metric_denom += current_minibatch

        # Keep track of the number of samples processed so far.
        sample_count += data[label_var].num_samples
        minibatch_index += 1

    print("")
    print("Final Results: Minibatch[1-{}]: errs = {:0.1f}% * {}".format(minibatch_index+1, (metric_numer*100.0)/metric_denom, metric_denom))
    print("")

<<<<<<< HEAD
    return loss, metric # return values from last epoch

########################
# eval action          #
########################

def evaluate(reader, model):
    # Input variables denoting the features and label data
    input_var = input_variable((num_channels, image_height, image_width))
    label_var = input_variable((num_classes))

    # apply model to input
    #z = model(input_var)
    input_var = model.arguments[0]  # workaround
    z = model
    # BUGBUG: still fails eval with "RuntimeError: __v2libuid__BatchNormalization456__v2libname__BatchNormalization11: inference mode is used, but nothing has been trained."

    # loss and metric
    ce = cross_entropy_with_softmax(z, label_var)
    pe = classification_error      (z, label_var)

    # define mapping from reader streams to network inputs
    input_map = {
        input_var: reader.streams.features,
        label_var: reader.streams.labels
    }

    # process minibatches and perform evaluation
    dummy_learner = momentum_sgd(z.parameters, 1, 0) # BUGBUG: should not be needed
    evaluator = Trainer(z, ce, pe, [dummy_learner])
    progress_printer = ProgressPrinter(freq=100, first=10, tag='Evaluation') # more detailed logging
    #progress_printer = ProgressPrinter(tag='Evaluation')

    while True:
        minibatch_size = 1000
        data = reader.next_minibatch(minibatch_size, input_map=input_map) # fetch minibatch
        if not data:                                                      # until we hit the end
            break
        metric = evaluator.test_minibatch(data)                           # evaluate minibatch
        progress_printer.update(0, data[slot_labels].num_samples, metric) # log progress
    loss, metric, actual_samples = progress_printer.epoch_summary(with_metric=True)

    return loss, metric

#############################
# main function boilerplate #
#############################

if __name__=='__main__':
    # TODO: leave these in for now as debugging aids; remove for beta
    from _cntk_py import set_computation_network_trace_level, set_fixed_random_seed, force_deterministic_algorithms
    set_computation_network_trace_level(1)  # TODO: remove debugging facilities once this all works
    set_fixed_random_seed(1)  # BUGBUG: has no effect at present  # TODO: remove debugging facilities once this all works
    #force_deterministic_algorithms()
    # TODO: do the above; they lead to slightly different results, so not doing it for now
=======
    # return evaluation error.
    return metric_numer/metric_denom
>>>>>>> dd496e51

if __name__=='__main__':
    reader_train = create_reader(os.path.join(data_path, 'train_map.txt'), os.path.join(data_path, 'CIFAR-10_mean.xml'), True)
    reader_test  = create_reader(os.path.join(data_path, 'test_map.txt'), os.path.join(data_path, 'CIFAR-10_mean.xml'), False)
    # create model

    #model = create_basic_model_layer()   # TODO: clean this up more

    # train
    #reader_train = create_reader(data_path, 'train_map.txt', 'CIFAR-10_mean.xml', is_training=True)
    #reader_test  = create_reader(data_path, 'test_map.txt',  'CIFAR-10_mean.xml', is_training=False)
    #train_and_evaluate(reader_train, reader_test, model, max_epochs=10)

    # save and load (as an illustration)
    #path = data_path + "/model.cmf"
    #save_model(model, path)
    #model = load_model(path)

    # test
    reader_test  = create_reader(data_path, 'test_map.txt', 'CIFAR-10_mean.xml', is_training=False)
    # BUGBUG: fails with "RuntimeError: __v2libuid__BatchNormalization430__v2libname__BatchNormalization19: inference mode is used, but nothing has been trained."
    #evaluate(reader_test, model)<|MERGE_RESOLUTION|>--- conflicted
+++ resolved
@@ -15,15 +15,10 @@
 from cntk.io import MinibatchSource, ImageDeserializer, StreamDef, StreamDefs
 from cntk.initializer import glorot_uniform
 from cntk import Trainer
-<<<<<<< HEAD
-from cntk.ops import cross_entropy_with_softmax, classification_error, relu, convolution, pooling, PoolingType_Max
-from cntk.learner import momentum_sgd, learning_rate_schedule
-from cntk.persist import load_model, save_model
-=======
 from cntk.learner import momentum_sgd, learning_rate_schedule, UnitType, momentum_as_time_constant_schedule
 from cntk.ops import cross_entropy_with_softmax, classification_error, relu
 from cntk.ops import input_variable, constant, parameter, element_times
->>>>>>> dd496e51
+from cntk.persist import load_model, save_model
 
 
 ########################
@@ -88,20 +83,9 @@
 #       |               |
 #       | FC-10         |
 #
-# TODO: remove 'input'
 def create_vgg9_model(input, num_classes):
     with default_options(activation=relu):
         model = Sequential([
-<<<<<<< HEAD
-            For(range(3), lambda i: [
-                Convolution((3,3), [64,96,128][i], pad=True),
-                Convolution((3,3), [64,96,128][i], pad=True),
-                MaxPooling((3,3), strides=(2,2))
-            ]),
-            For(range(2), lambda : [
-                Dense(1024),
-                Dropout(0.5)
-=======
             LayerStack(3, lambda i: [
                 Convolution((3,3), [64,96,128][i], init=glorot_uniform(), pad=True),
                 Convolution((3,3), [64,96,128][i], init=glorot_uniform(), pad=True),
@@ -109,7 +93,6 @@
             ]),
             LayerStack(2, lambda : [
                 Dense(1024, init=glorot_uniform())
->>>>>>> dd496e51
             ]),
             Dense(num_classes, init=glorot_uniform(), activation=None)
         ])
@@ -175,7 +158,7 @@
             sample_count += data[label_var].num_samples                     # count samples processed so far
             progress_printer.update_with_trainer(trainer, with_metric=True) # log progress
         loss, metric, actual_samples = progress_printer.epoch_summary(with_metric=True)
-
+    
     #
     # Evaluation action
     #
@@ -207,7 +190,6 @@
     print("Final Results: Minibatch[1-{}]: errs = {:0.1f}% * {}".format(minibatch_index+1, (metric_numer*100.0)/metric_denom, metric_denom))
     print("")
 
-<<<<<<< HEAD
     return loss, metric # return values from last epoch
 
 ########################
@@ -223,7 +205,6 @@
     #z = model(input_var)
     input_var = model.arguments[0]  # workaround
     z = model
-    # BUGBUG: still fails eval with "RuntimeError: __v2libuid__BatchNormalization456__v2libname__BatchNormalization11: inference mode is used, but nothing has been trained."
 
     # loss and metric
     ce = cross_entropy_with_softmax(z, label_var)
@@ -257,28 +238,14 @@
 #############################
 
 if __name__=='__main__':
-    # TODO: leave these in for now as debugging aids; remove for beta
-    from _cntk_py import set_computation_network_trace_level, set_fixed_random_seed, force_deterministic_algorithms
-    set_computation_network_trace_level(1)  # TODO: remove debugging facilities once this all works
-    set_fixed_random_seed(1)  # BUGBUG: has no effect at present  # TODO: remove debugging facilities once this all works
-    #force_deterministic_algorithms()
-    # TODO: do the above; they lead to slightly different results, so not doing it for now
-=======
-    # return evaluation error.
-    return metric_numer/metric_denom
->>>>>>> dd496e51
-
-if __name__=='__main__':
     reader_train = create_reader(os.path.join(data_path, 'train_map.txt'), os.path.join(data_path, 'CIFAR-10_mean.xml'), True)
     reader_test  = create_reader(os.path.join(data_path, 'test_map.txt'), os.path.join(data_path, 'CIFAR-10_mean.xml'), False)
     # create model
-
-    #model = create_basic_model_layer()   # TODO: clean this up more
+    model = create_basic_model_layer()   # TODO: clean this up more
+    # TODO: move out the model creation from anove
 
     # train
-    #reader_train = create_reader(data_path, 'train_map.txt', 'CIFAR-10_mean.xml', is_training=True)
-    #reader_test  = create_reader(data_path, 'test_map.txt',  'CIFAR-10_mean.xml', is_training=False)
-    #train_and_evaluate(reader_train, reader_test, model, max_epochs=10)
+    train_and_evaluate(reader_train, reader_test, model, max_epochs=5)
 
     # save and load (as an illustration)
     #path = data_path + "/model.cmf"
@@ -287,5 +254,4 @@
 
     # test
     reader_test  = create_reader(data_path, 'test_map.txt', 'CIFAR-10_mean.xml', is_training=False)
-    # BUGBUG: fails with "RuntimeError: __v2libuid__BatchNormalization430__v2libname__BatchNormalization19: inference mode is used, but nothing has been trained."
-    #evaluate(reader_test, model)+    evaluate(reader_test, model)