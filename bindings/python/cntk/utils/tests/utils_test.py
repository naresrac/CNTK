--- conflicted
+++ resolved
@@ -73,23 +73,3 @@
 ])
 def test_is_tensor_list(data, expected):
     assert is_tensor_list(data) == expected
-<<<<<<< HEAD
-=======
-
-def test_get_data_type():
-    assert get_data_type(constant(value=2), constant(value=1)) == np.float32
-    assert get_data_type(input_variable(shape=(2,3)), constant(value=1)) == np.float32
-
-    ndav32 = create_NDArrayView_from_NumPy(np.asarray([[1,2]], dtype=np.float32))
-    assert get_data_type(input_variable(shape=(2,3), data_type=np.float64),
-            ndav32) == np.float64
-
-    ndav64 = create_NDArrayView_from_NumPy(np.asarray([[1,2]],
-        dtype=np.float64))
-    assert get_data_type(input_variable(shape=(2,3), data_type=np.float64),
-            ndav64) == np.float64
-
-    val32 = create_Value_from_NumPy(np.asarray([[1,2]], dtype=np.float32),
-            dev = default())
-    assert get_data_type(val32, ndav64) == np.float64
->>>>>>> 38db9b0f
