--- conflicted
+++ resolved
@@ -4,23 +4,8 @@
 # for full license information.
 # ==============================================================================
 
-<<<<<<< HEAD
-import numpy as np
-import sys
-import os
-import time
-from cntk import DeviceDescriptor, Trainer, Axis
-from cntk.io import StreamConfiguration
-from cntk.learners import sgd, adam_sgd
-from cntk.ops import parameter, input_variable, placeholder_variable, times, combine
-from cntk.losses import cross_entropy_with_softmax
-from cntk.metrics import classification_error
-import itertools
-import cntk.utils
-=======
 from __future__ import division
 from __future__ import print_function
->>>>>>> 8368586a
 
 '''
 Helper functions for debugging graphs.
