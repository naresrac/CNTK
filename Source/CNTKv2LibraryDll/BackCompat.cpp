//
// Copyright (c) Microsoft. All rights reserved.
// Licensed under the MIT license. See LICENSE.md file in the project root for full license information.
//

#include "stdafx.h"
#include "CNTKLibrary.h"
#include "BackCompat.h"
#include "PrimitiveFunction.h"
#include "CompositeFunction.h"
#include "ComputationNetworkBuilder.h"
#include "Utils.h"
#include "ComputationNode.h"
#include "InputAndParamNodes.h"
#include "NonlinearityNodes.h"
#include "LinearAlgebraNodes.h"
#include "RecurrentNodes.h"
#include "EvaluationNodes.h"
#include "TrainingNodes.h"
#include "ReshapingNodes.h"
#include "DeprecatedNodes.h"
#include "RNNNodes.h"
#include "PreComputeNodes.h"
#include "DeprecatedNodes.h"
#include "SpecialPurposeNodes.h"

using namespace Microsoft::MSR::CNTK;

namespace CNTK
{
    namespace Internal
    {
        // Helper class to resolve variables in the model.
        class VariableResolver final
        {
            std::unordered_map<Variable, Variable> m_placeholderReplacements;
            std::unordered_map<ComputationNodeBasePtr, Variable> m_nodeToVariableMap;
            std::unordered_set<FunctionPtr> m_allPrimitiveFunctions;

        public:
            const std::unordered_map<Variable, Variable>& GetPlaceHolders() const
            {
                return m_placeholderReplacements;
            }

            template<class ElementType>
            Variable GetVariable(const ComputationNodeBasePtr& node)
            {
                auto iter = m_nodeToVariableMap.find(node);
                if (iter != m_nodeToVariableMap.end())
                    return iter->second;

                Variable var;
                if (node->IsLeaf())
                    var = ResolveLeaf<ElementType>(node);
                else
                {
                    // This is a non-leaf node and maps to a primitive Function
                    NDShape varShape = AsNDShape(node->GetSampleLayout());
                    auto placeholderVar = PlaceholderVariable(varShape);
                    m_nodeToVariableMap[node] = placeholderVar;

                    std::vector<Variable> inputVars(node->GetNumInputs());
                    for (size_t i = 0; i < inputVars.size(); ++i)
                    {
                        inputVars[i] = GetVariable<ElementType>(node->Input(i));
                        if (inputVars[i].IsPlaceholder())
                            m_placeholderReplacements[inputVars[i]] = Variable();
                    }

                    var = ResolveFunction<ElementType>(node, inputVars);

                    if (m_placeholderReplacements.find(placeholderVar) != m_placeholderReplacements.end())
                        m_placeholderReplacements[placeholderVar] = var;
                }

                m_nodeToVariableMap[node] = var;
                return var;
            }

        private:

            template<class ElementType>
            Variable CreateParameterOrConstantFromNodeValue(const ComputationNodeBasePtr& node, bool isConstant)
            {
                auto& matrix = node->As<ComputationNode<ElementType>>()->Value();
                auto tensorView = new TensorView<ElementType>(std::make_shared<Matrix<ElementType>>(matrix.AsReference()), AsTensorViewShape(node->GetSampleLayout()));
                NDArrayViewPtr value = MakeSharedObject<NDArrayView>(AsDataType<ElementType>(), AsDeviceDescriptor(matrix.GetDeviceId()), AsStorageFormat(matrix.GetFormat()), AsNDShape(node->GetSampleLayout()), false, tensorView);

                auto kind = isConstant ? VariableKind::Constant : VariableKind::Parameter;

                std::wstring varUid, varName;
                std::tie(varUid, varName) = UidAndNameFromCNTKInternalNodeName(node->NodeName(), kind);

                return isConstant ? (Variable)Constant(value, varName, varUid) : Parameter(value, varName, varUid);
            }

            template<class ElementType>
            Variable ResolveLeaf(const ComputationNodeBasePtr& node)
            {
                NDShape variableShape = AsNDShape(node->GetSampleLayout());
                std::wstring varUid, varName;
                if (node->Is<InputValueBase<ElementType>>())
                {
                    std::tie(varUid, varName) = UidAndNameFromCNTKInternalNodeName(node->NodeName(), VariableKind::Input);

                    bool isSparse = node->Is<SparseInputValue<ElementType>>();
                    if (node->HasMBLayout())
                    {
                        // TODO: Currently only default dynamic axis is supported
                        auto inputNodeInternalDynamicAxisName = node->As<InputValueBase<ElementType>>()->GetRequestedDynamicAxis();
                        std::vector<Axis> inputVarDynamicAxes = DynamicAxesFromInternalDynamicAxisName(inputNodeInternalDynamicAxisName);

                        return Variable(variableShape, isSparse, AsDataType<ElementType>(), node->GetLearningRateMultiplier() != 0, varName, inputVarDynamicAxes, varUid);
                    }

                    // TODO: Allow creating inputs without a dynamic axis
                    LogicError("Found InputNode with no dynamic axes which is currently unsupported");
                }

                if (node->Is<LearnableParameter<ElementType>>())
                {
                    bool isConstant = (node->GetLearningRateMultiplier() == 0);
                    return CreateParameterOrConstantFromNodeValue<ElementType>(node, isConstant);
                }

                LogicError("CNTK::LoadLegacyModel: Unsupported legacy CNTK node named '%S'", node->NodeName().c_str());
                return Variable();// make compiler happy.
            }

            template<class ElementType>
            Variable ResolveFunction(const ComputationNodeBasePtr& node, std::vector<Variable>& inputVars)
            {
                PrimitiveOpType opType;
                Dictionary primitiveFunctionConfigParameters;
                if (node->OperationName() == OperationNameOf(NegateNode))
                    opType = PrimitiveOpType::Negate;
                else if (node->OperationName() == OperationNameOf(SigmoidNode))
                    opType = PrimitiveOpType::Sigmoid;
                else if (node->OperationName() == OperationNameOf(TanhNode))
                    opType = PrimitiveOpType::Tanh;
                else if (node->OperationName() == OperationNameOf(CosineNode))
                    opType = PrimitiveOpType::Cos;
                else if (node->OperationName() == OperationNameOf(SinNode))
                    opType = PrimitiveOpType::Sin;
                else if (node->OperationName() == OperationNameOf(PassNode))
                    opType = PrimitiveOpType::Pass;
                else if (node->OperationName() == OperationNameOf(LabelsToGraphNode))
                    opType = PrimitiveOpType::LabelsToGraph;
                else if (node->OperationName() == OperationNameOf(RectifiedLinearNode))
                    opType = PrimitiveOpType::ReLU;
                else if (node->OperationName() == OperationNameOf(ExpNode))
                    opType = PrimitiveOpType::Exp;
                else if (node->OperationName() == OperationNameOf(LogNode))
                    opType = PrimitiveOpType::Log;
                else if (node->OperationName() == OperationNameOf(SqrtNode))
                    opType = PrimitiveOpType::Sqrt;
                else if (node->OperationName() == OperationNameOf(FloorNode))
                    opType = PrimitiveOpType::Floor;
                else if (node->OperationName() == OperationNameOf(AbsNode))
                    opType = PrimitiveOpType::Abs;
                else if (node->OperationName() == OperationNameOf(ReciprocalNode))
                    opType = PrimitiveOpType::Reciprocal;
                else if (node->OperationName() == OperationNameOf(SoftmaxNode))
                    opType = PrimitiveOpType::Softmax;
                else if (node->OperationName() == OperationNameOf(HardmaxNode))
                    opType = PrimitiveOpType::Hardmax;
                else if (node->OperationName() == OperationNameOf(TransposeDimensionsNode))
                {
                    auto transposeDimensionsNode = node->As<TransposeDimensionsNode<ElementType>>();
                    primitiveFunctionConfigParameters[PrimitiveFunction::AttributeNameAxis1] = AsAxis(transposeDimensionsNode->Axis1());
                    primitiveFunctionConfigParameters[PrimitiveFunction::AttributeNameAxis2] = AsAxis(transposeDimensionsNode->Axis2());

                    opType = PrimitiveOpType::TransposeAxes;
                }
                else if (node->OperationName() == OperationNameOf(WhereNode))
                {
                    auto internalDynamicAxisName = node->As<WhereNode<ElementType>>()->DynamicAxisName();
                    std::vector<Axis> dynamicAxes = DynamicAxesFromInternalDynamicAxisName(internalDynamicAxisName);
                    primitiveFunctionConfigParameters[PrimitiveFunction::AttributeNameNewDynamicAxes] = AsDictionaryValueVector(dynamicAxes);

                    opType = PrimitiveOpType::Where;
                }
                else if (node->OperationName() == OperationNameOf(SliceNode))
                {
                    auto sliceNode = node->As<SliceNode<ElementType>>();
                    primitiveFunctionConfigParameters[PrimitiveFunction::AttributeNameAxis] = AsAxis(sliceNode->Axis());
                    primitiveFunctionConfigParameters[PrimitiveFunction::AttributeNameBeginIndex] = (int)sliceNode->BeginIndex();
                    primitiveFunctionConfigParameters[PrimitiveFunction::AttributeNameEndIndex] = (int)sliceNode->EndIndex();

                    opType = PrimitiveOpType::Slice;
                }
                else if (node->OperationName() == OperationNameOf(RandomSampleNode))
                {
                    auto randomSampleNode = node->As<RandomSampleNode<ElementType>>();
                    primitiveFunctionConfigParameters[PrimitiveFunction::AttributeNameAllowDuplicates] = randomSampleNode->GetAllowDuplicates();
                    primitiveFunctionConfigParameters[PrimitiveFunction::AttributeNameNumSamples] = randomSampleNode->GetNumSamples();

                    opType = PrimitiveOpType::RandomSample;
                }
                else if (node->OperationName() == OperationNameOf(RandomSampleInclusionFrequencyNode))
                {
                    auto randomSampleInclusionFrequencyNode = node->As<RandomSampleInclusionFrequencyNode<ElementType>>();
                    primitiveFunctionConfigParameters[PrimitiveFunction::AttributeNameAllowDuplicates] = randomSampleInclusionFrequencyNode->GetAllowDuplicates();
                    primitiveFunctionConfigParameters[PrimitiveFunction::AttributeNameNumSamples] = randomSampleInclusionFrequencyNode->GetNumSamples();

                    opType = PrimitiveOpType::RandomSampleInclusionFrequency;
                }
                else if (node->OperationName() == OperationNameOf(DropoutNode))
                {
                    auto dropoutNode = node->As<DropoutNode<ElementType>>();
                    primitiveFunctionConfigParameters[PrimitiveFunction::AttributeNameDropoutRate] = dropoutNode->GetDropoutRate();

                    opType = PrimitiveOpType::Dropout;
                }
                else if (node->OperationName() == OperationNameOf(ReshapeNode))
                {
                    primitiveFunctionConfigParameters[PrimitiveFunction::AttributeNameNewShape] = AsNDShape(node->GetSampleLayout());

                    opType = PrimitiveOpType::Reshape;
                }
                else if (node->OperationName() == OperationNameOf(SumElementsNode))
                    opType = PrimitiveOpType::SumAll;
                else if (node->OperationName() == OperationNameOf(PlusNode))
                    opType = PrimitiveOpType::Plus;
                else if (node->OperationName() == OperationNameOf(LogPlusNode))
                    opType = PrimitiveOpType::LogPlus;
                else if (node->OperationName() == OperationNameOf(MinusNode))
                    opType = PrimitiveOpType::Minus;
                else if (node->OperationName() == OperationNameOf(ElementTimesNode))
                    opType = PrimitiveOpType::ElementTimes;
                else if (node->OperationName() == OperationNameOf(EqualNode))
                    opType = PrimitiveOpType::Equal;
                else if (node->OperationName() == OperationNameOf(NotEqualNode))
                    opType = PrimitiveOpType::NotEqual;
                else if (node->OperationName() == OperationNameOf(LessNode))
                    opType = PrimitiveOpType::Less;
                else if (node->OperationName() == OperationNameOf(LessEqualNode))
                    opType = PrimitiveOpType::LessEqual;
                else if (node->OperationName() == OperationNameOf(GreaterNode))
                    opType = PrimitiveOpType::Greater;
                else if (node->OperationName() == OperationNameOf(GreaterEqualNode))
                    opType = PrimitiveOpType::GreaterEqual;
                else if (node->OperationName() == OperationNameOf(PackedIndexNode))
                    opType = PrimitiveOpType::PackedIndex;
                else if (node->OperationName() == OperationNameOf(GatherPackedNode))
                    opType = PrimitiveOpType::GatherPacked;
                else if (node->OperationName() == OperationNameOf(ScatterPackedNode))
                    opType = PrimitiveOpType::ScatterPacked;
                else if (node->OperationName() == OperationNameOf(TimesNode))
                {
                    // Deal with abuse of * in legacy configs/models
                    if (inputVars[0].Shape().Rank() == 0 || inputVars[1].Shape().Rank() == 0)
                        opType = PrimitiveOpType::ElementTimes;
                    else
                    {
                        auto timesNode = node->As<TimesNode<ElementType>>();
                        primitiveFunctionConfigParameters[PrimitiveFunction::AttributeNameOutputRank] = timesNode->OutputRank();
                        primitiveFunctionConfigParameters[PrimitiveFunction::AttributeNameInferInputRankToMap] = timesNode->InferInputRankToMap();
                        opType = PrimitiveOpType::Times;
                    }
                }
                else if (node->OperationName() == OperationNameOf(TransposeTimesNode))
                {
                    primitiveFunctionConfigParameters[PrimitiveFunction::AttributeNameOutputRank] = node->As<TransposeTimesNode<ElementType>>()->OutputRank();
                    opType = PrimitiveOpType::TransposeTimes;
                }
                else if (node->OperationName() == OperationNameOf(PastValueNode))
                {
                    if (inputVars.size() == 1)
                    {
                        auto initialStateVar = Constant::Scalar(node->As<PastValueNode<ElementType>>()->InitialActivationValue(), AsDeviceDescriptor(node->GetDeviceId()));
                        inputVars.push_back(initialStateVar);
                    }

                    primitiveFunctionConfigParameters[PrimitiveFunction::AttributeNameOffset] = (size_t)node->As<PastValueNode<ElementType>>()->TimeStep();
                    opType = PrimitiveOpType::PastValue;
                }
                else if (node->OperationName() == OperationNameOf(FutureValueNode))
                {
                    if (inputVars.size() == 1)
                    {
                        auto initialStateVar = Constant::Scalar(node->As<FutureValueNode<ElementType>>()->InitialActivationValue(), AsDeviceDescriptor(node->GetDeviceId()));
                        inputVars.push_back(initialStateVar);
                    }

                    primitiveFunctionConfigParameters[PrimitiveFunction::AttributeNameOffset] = (size_t)node->As<FutureValueNode<ElementType>>()->TimeStep();
                    opType = PrimitiveOpType::FutureValue;
                }
                else if (node->OperationName() == OperationNameOf(CosDistanceNode))
                    opType = PrimitiveOpType::CosDistance;
                else if (node->OperationName() == OperationNameOf(LogisticNode))
                    opType = PrimitiveOpType::Logistic;
                else if (node->OperationName() == OperationNameOf(SquareErrorNode))
                    opType = PrimitiveOpType::SquaredError;
                else if (node->OperationName() == OperationNameOf(CrossEntropyWithSoftmaxNode))
                    opType = PrimitiveOpType::CrossEntropyWithSoftmax;
                else if (node->OperationName() == OperationNameOf(ClassificationErrorNode))
                    opType = PrimitiveOpType::ClassificationError;
                else if (node->OperationName() == OperationNameOf(LambdaRankNode))
                    opType = PrimitiveOpType::LambdaRank;
                else if (node->OperationName() == OperationNameOf(NDCG1EvalNode))
                    opType = PrimitiveOpType::NDCG;
                else if (node->OperationName() == OperationNameOf(ReduceElementsNode))
                {
                    auto reduceElementsNode = node->As<ReduceElementsNode<ElementType>>();
                    primitiveFunctionConfigParameters[PrimitiveFunction::AttributeNameAxis] = AsAxis(reduceElementsNode->ReductionAxis());
                    primitiveFunctionConfigParameters[PrimitiveFunction::AttributeNameReductionOpName] = reduceElementsNode->ReductionOpName();

                    opType = PrimitiveOpType::ReduceElements;
                }
                else if (node->OperationName() == OperationNameOf(SumColumnElementsNode))
                {
                    primitiveFunctionConfigParameters[PrimitiveFunction::AttributeNameAxis] = Axis(0);
                    primitiveFunctionConfigParameters[PrimitiveFunction::AttributeNameReductionOpName] = PrimitiveFunction::InternalSumReductionOpName;

                    opType = PrimitiveOpType::ReduceElements;
                }
                else if (node->OperationName() == OperationNameOf(ConvolutionNode))
                {
                    auto convolutionNode = node->As<ConvolutionNode<ElementType>>();

                    // Some legacy CNTK v1 models store the convolution filter parameters in 2D form with the trailing
                    // tensor dimensions flattended into the column dimension of the 2D paramater matrix
                    // We need to recover the actual tensor shape of the parameter in this case
                    auto& convolutionMapVar = inputVars[0];
                    if (convolutionNode->IsConvolution2D() || (convolutionMapVar.Shape().Rank() == 2))
                    {
                        assert(convolutionMapVar.Shape().Rank() == 2);
                        assert(convolutionMapVar.IsConstant() || convolutionMapVar.IsParameter());
                        auto kernelShape = AsNDShape(convolutionNode->KernelShape());
                        NDShape actualConvolutionMapShape = kernelShape.AppendShape({ convolutionMapVar.Shape()[0] });

                        if (actualConvolutionMapShape.TotalSize() != convolutionMapVar.Shape().TotalSize())
                            LogicError("The convolutionMap tensor shape's (%S) size does not match the size (%d) of the legacy 2D convolution map!", AsStringForErrorReporting(actualConvolutionMapShape).c_str(), (int)convolutionMapVar.Shape().TotalSize());

                        auto oldConvolutionMapValue = convolutionMapVar.IsConstant() ? Constant(convolutionMapVar).Value() : Parameter(convolutionMapVar).Value();
                        auto oldConvolutionMapMatrix = oldConvolutionMapValue->GetMatrix<ElementType>();

                        auto tensorView = new TensorView<ElementType>(std::make_shared<Matrix<ElementType>>(oldConvolutionMapMatrix->AsReference()), AsTensorViewShape(actualConvolutionMapShape));
                        auto newConvolutionMapValue = MakeSharedObject<NDArrayView>(oldConvolutionMapValue->GetDataType(), oldConvolutionMapValue->Device(), oldConvolutionMapValue->GetStorageFormat(), actualConvolutionMapShape, oldConvolutionMapValue->IsReadOnly(), tensorView);

                        // Lets replace the convolutionMapVar with a new properly reshaped Parameter/Constant
                        convolutionMapVar = convolutionMapVar.IsConstant() ? Variable(Constant(newConvolutionMapValue, convolutionMapVar.Name(), convolutionMapVar.Uid())) : Variable(Parameter(newConvolutionMapValue, convolutionMapVar.Name(), convolutionMapVar.Uid()));
                    }

                    primitiveFunctionConfigParameters[PrimitiveFunction::AttributeNameStrides] = AsNDShape(convolutionNode->Strides());
                    primitiveFunctionConfigParameters[PrimitiveFunction::AttributeNameSharing] = AsDictionaryValueVector(convolutionNode->Sharing());
                    primitiveFunctionConfigParameters[PrimitiveFunction::AttributeNameAutoPadding] = AsDictionaryValueVector(convolutionNode->AutoPad());
                    primitiveFunctionConfigParameters[PrimitiveFunction::AttributeNameLowerPad] = AsNDShape(convolutionNode->LowerPad());
                    primitiveFunctionConfigParameters[PrimitiveFunction::AttributeNameUpperPad] = AsNDShape(convolutionNode->UpperPad());
                    primitiveFunctionConfigParameters[PrimitiveFunction::AttributeNameTranspose] = convolutionNode->Transpose();
                    primitiveFunctionConfigParameters[PrimitiveFunction::AttributeNameMaxTempMemSizeInSamples] = convolutionNode->MaxTempMemSizeInSamples();

                    opType = PrimitiveOpType::Convolution;
                }
                else if (node->OperationName() == OperationNameOf(ROIPoolingNode))
                {
                    auto roiPoolingNode = node->As<ROIPoolingNode<ElementType>>();
                    primitiveFunctionConfigParameters[PrimitiveFunction::AttributeNameROIOutputShape] = AsNDShape(roiPoolingNode->ROIOutputShape());

                    opType = PrimitiveOpType::ROIPooling;
                }
                else if (node->OperationName() == OperationNameOf(MaxUnpoolingNode))
                {
                    auto unpoolingNode = node->As<MaxUnpoolingNode<ElementType>>();
                    primitiveFunctionConfigParameters[PrimitiveFunction::AttributeNamePoolingType] = (size_t)PoolingType::Max;
                    primitiveFunctionConfigParameters[PrimitiveFunction::AttributeNameUnpoolingWindowShape] = AsNDShape(unpoolingNode->KernelShape());
                    primitiveFunctionConfigParameters[PrimitiveFunction::AttributeNameStrides] = AsNDShape(unpoolingNode->Strides());
                    primitiveFunctionConfigParameters[PrimitiveFunction::AttributeNameAutoPadding] = AsDictionaryValueVector(unpoolingNode->AutoPad());
                    primitiveFunctionConfigParameters[PrimitiveFunction::AttributeNameLowerPad] = AsNDShape(unpoolingNode->LowerPad());
                    primitiveFunctionConfigParameters[PrimitiveFunction::AttributeNameUpperPad] = AsNDShape(unpoolingNode->UpperPad());

                    opType = PrimitiveOpType::Unpooling;
                }
                else if (node->OperationName() == OperationNameOf(PoolingNode))
                {
                    auto poolingNode = node->As<PoolingNode<ElementType>>();
                    primitiveFunctionConfigParameters[PrimitiveFunction::AttributeNamePoolingType] = (size_t)(AsPoolingType(poolingNode->PoolingKind()));
                    primitiveFunctionConfigParameters[PrimitiveFunction::AttributeNamePoolingWindowShape] = AsNDShape(poolingNode->KernelShape());
                    primitiveFunctionConfigParameters[PrimitiveFunction::AttributeNameStrides] = AsNDShape(poolingNode->Strides());
                    primitiveFunctionConfigParameters[PrimitiveFunction::AttributeNameAutoPadding] = AsDictionaryValueVector(poolingNode->AutoPad());
                    primitiveFunctionConfigParameters[PrimitiveFunction::AttributeNameLowerPad] = AsNDShape(poolingNode->LowerPad());
                    primitiveFunctionConfigParameters[PrimitiveFunction::AttributeNameUpperPad] = AsNDShape(poolingNode->UpperPad());

                    opType = PrimitiveOpType::Pooling;
                }
                // Legacy pooling node.
                else if ((node->OperationName() == OperationNameOf(MaxPoolingNode)) ||
                         (node->OperationName() == OperationNameOf(AveragePoolingNode)))
                {
                    auto poolingNode = node->As<PoolingNodeBase<ElementType>>();
                    if (poolingNode->IsImageLayoutCHW())
                    {
                        primitiveFunctionConfigParameters[PrimitiveFunction::AttributeNamePoolingType] = (size_t)(AsPoolingType(poolingNode->PoolingKind()));
                        primitiveFunctionConfigParameters[PrimitiveFunction::AttributeNamePoolingWindowShape] = AsNDShape(poolingNode->KernelShape());
                        primitiveFunctionConfigParameters[PrimitiveFunction::AttributeNameStrides] = AsNDShape(poolingNode->Strides());
                        primitiveFunctionConfigParameters[PrimitiveFunction::AttributeNameAutoPadding] = AsDictionaryValueVector(poolingNode->AutoPad());
                        primitiveFunctionConfigParameters[PrimitiveFunction::AttributeNameLowerPad] = AsNDShape(poolingNode->LowerPad());
                        primitiveFunctionConfigParameters[PrimitiveFunction::AttributeNameUpperPad] = AsNDShape(poolingNode->UpperPad());

                        opType = PrimitiveOpType::Pooling;
                    }
                    else
                        LogicError("Unsupported data layout for ComputationNode with OperationName='%S' found when loading legacy CNTK model", node->OperationName().c_str());
                }
                else if (node->OperationName() == OperationNameOf(BatchNormalizationNode))
                {
                    auto batchNormalizationNode = node->As<BatchNormalizationNode<ElementType>>();
                    primitiveFunctionConfigParameters[PrimitiveFunction::AttributeNameSpatial] = batchNormalizationNode->Spatial();
                    primitiveFunctionConfigParameters[PrimitiveFunction::AttributeNameNormalizationTimeConstant] = batchNormalizationNode->NormalizationTimeConstant();
                    primitiveFunctionConfigParameters[PrimitiveFunction::AttributeNameBlendTimeConstant] = batchNormalizationNode->BlendTimeConstant();
                    primitiveFunctionConfigParameters[PrimitiveFunction::AttributeNameEpsilon] = batchNormalizationNode->Epsilon();
                    primitiveFunctionConfigParameters[PrimitiveFunction::AttributeNameUseCuDNNEngine] = !batchNormalizationNode->UseCNTKEngine();

                    opType = PrimitiveOpType::BatchNormalization;
                }
                else if (node->OperationName() == OperationNameOf(ClipNode))
                    opType = PrimitiveOpType::Clip;
                else if (node->OperationName() == OperationNameOf(IfNode))
                    opType = PrimitiveOpType::Select;
                else if (node->OperationName() == OperationNameOf(RowStackNode))
                {
                    // Internal CNTK SliceNode uses 1 based axis indices instead of 0 based
                    auto rowStackNode = node->As<RowStackNode<ElementType>>();
                    primitiveFunctionConfigParameters[PrimitiveFunction::AttributeNameAxis] = AsAxis(rowStackNode->GetSpliceDim());

                    opType = PrimitiveOpType::Splice;
                }
                else if (node->OperationName() == OperationNameOf(OptimizedRNNStackNode))
                {
                    auto optimizedRNNStackNode = node->As<OptimizedRNNStackNode<ElementType>>();
                    auto attributes = optimizedRNNStackNode->Attributes();
                    primitiveFunctionConfigParameters[PrimitiveFunction::AttributeNameBidirectional] = attributes.m_bidirectional;
                    primitiveFunctionConfigParameters[PrimitiveFunction::AttributeNameHiddenSize] = attributes.m_hiddenSize;
                    primitiveFunctionConfigParameters[PrimitiveFunction::AttributeNameNumLayers] = attributes.m_numLayers;
                    primitiveFunctionConfigParameters[PrimitiveFunction::AttributeNameRecurrentOp] = attributes.m_recurrentOp;

                    opType = PrimitiveOpType::OptimizedRNNStack;
                }
                else if (node->OperationName() == OperationNameOf(ReconcileDynamicAxisNode))
                {
                    opType = PrimitiveOpType::ReconcileDynamicAxis;
                }
                else if (node->OperationName() == OperationNameOf(LogSoftmaxNode))
                {
                    opType = PrimitiveOpType::LogSoftmax;
                }
                else if (node->OperationName() == OperationNameOf(EditDistanceErrorNode)) 
                {
                    auto edNode = node->As<EditDistanceErrorNode<ElementType>>();
                    primitiveFunctionConfigParameters[PrimitiveFunction::AttributeNameInsertionPenalty] = edNode->InsertionPenalty();
                    primitiveFunctionConfigParameters[PrimitiveFunction::AttributeNameDeletionPenalty] = edNode->DeletionPenalty();
                    primitiveFunctionConfigParameters[PrimitiveFunction::AttributeNameSubstitutionPenalty] = edNode->SubstitutionPenalty();
                    primitiveFunctionConfigParameters[PrimitiveFunction::AttributeNameSquashInputs] = edNode->SquashInputs();
                    primitiveFunctionConfigParameters[PrimitiveFunction::AttributeNameTokensToIgnore] = AsDictionaryValueVector(edNode->TokensToIgnore());

                    opType = PrimitiveOpType::EditDistanceError;
                }
<<<<<<< HEAD
                else if (node->OperationName() == OperationNameOf(CosDistanceWithNegativeSamplesNode))
                {
                    opType = PrimitiveOpType::CosDistanceWithNegativeSamples;
=======
                else if (node->OperationName() == OperationNameOf(ForwardBackwardNode))
                {
                    auto edNode = node->As<ForwardBackwardNode<ElementType>>();
                    primitiveFunctionConfigParameters[PrimitiveFunction::AttributeNameDelayConstraint] = edNode->DelayConstraint();
                    primitiveFunctionConfigParameters[PrimitiveFunction::AttributeNameBlankTokenId] = edNode->BlankTokenId();

                    opType = PrimitiveOpType::ForwardBackward;
>>>>>>> 28b749db
                }
                else if ((node->OperationName() == OperationNameOf(MeanNode)) || (node->OperationName() == OperationNameOf(InvStdDevNode)))
                {
                    auto precomputeNode = node->As<MeanInvStdDevNodeBase<ElementType>>();
                    if (!precomputeNode->HasComputed())
                        InvalidArgument("Loading a CNTK legacy V1 model containing a Mean/InvStdDev precompute node, whose computation is unfinished, is not supported!");

                    return CreateParameterOrConstantFromNodeValue<ElementType>(node, /* isConstant =*/ true);
                }
                else if (node->OperationName() == OperationNameOf(PerDimMeanVarNormalizationNode))
                {
                    auto meanValue = Constant(inputVars[1]).Value();
                    auto invStdDevValue = Constant(inputVars[2]).Value();

                    std::wstring uid, name;
                    std::tie(uid, name) = UidAndNameFromCNTKInternalNodeName(node->NodeName());

                    return PerDimMeanVarianceNormalize(inputVars[0], meanValue, invStdDevValue, name);
                }
                else
                    InvalidArgument("Unsupported ComputationNode with OperationName='%S' found when loading legacy CNTK model.\n"
                                    "This is likely a deprecated operation; loading Brainscript/NDL models that contain deprecated operations, is not supported in Python/C++ API.\n"
                                    "Please refer to CNTK documentation and edit/modify your Brainscript model/script to replace the deprecated operation with a supported operation.\n" , node->OperationName().c_str());

                if (node->Is<RngUser>())
                {
                    auto rngUserNode = node->As<RngUser>();
                    primitiveFunctionConfigParameters[PrimitiveFunction::AttributeNameRngSeed] = static_cast<size_t>(rngUserNode->GetRngSeed());
                    primitiveFunctionConfigParameters[PrimitiveFunction::AttributeNameRngOffset] = static_cast<size_t>(rngUserNode->GetRngOffset());
                }

                // Let's reorder inputVars properly since the ordering of inputs of CNTK internal ComputationNode may be different from the PrimitiveFunction inputs ordering
                ReorderAsPrimitiveFunctionInputs(opType, inputVars);

                std::wstring functionUid, functionName;
                std::tie(functionUid, functionName) = UidAndNameFromCNTKInternalNodeName(node->NodeName(), opType);

                FunctionPtr primitiveFunction = MakeSharedObject<PrimitiveFunction>(opType, inputVars, std::move(primitiveFunctionConfigParameters), functionName, functionUid);
                m_allPrimitiveFunctions.insert(primitiveFunction);
                return primitiveFunction->Output();
            }
        };

        FunctionPtr LoadLegacyModel(const std::wstring& modelFile, const DeviceDescriptor& computeDevice /*= DeviceDescriptor::UseDefaultDevice()*/)
        {
            ComputationNetworkPtr net = make_shared<ComputationNetwork>(AsCNTKImplDeviceId(computeDevice));
            net->SetTraceLevel(Internal::GetComputationNetworkTraceLevel());

            auto dataType = DetectLegacyModelDataType(modelFile);
            switch (dataType)
            {
            case LegacyModelDataType::Auto:
                net->Load<float>(modelFile); // the actual template type will be ignored.
                break;
            case LegacyModelDataType::Float:
                net->Load<float>(modelFile);
                break;
            case LegacyModelDataType::Double:
                net->Load<double>(modelFile);
                break;
            default:
                NOT_IMPLEMENTED;
            }

            // Now traverse the model and construct the Function graph
            std::unordered_map<ComputationNodeBasePtr, Variable> nodeToVariableMap;
            std::unordered_map<Variable, Variable> placeholderReplacements;
            std::vector<Variable> rootVariables;
            VariableResolver resolver;
            auto& networkRoots = net->RootNodes();
            for (auto& rootNode : networkRoots)
            {
                if (rootNode->IsLeaf())
                    continue;

                if (ComputationNetwork::IsNodePtr<ComputationNode<float>>(rootNode))
                {
                    auto var = resolver.GetVariable<float>(rootNode);
                    rootVariables.push_back(var.IsOutput() ? (Variable)var.Owner() : var);
                }
                else if (ComputationNetwork::IsNodePtr<ComputationNode<double>>(rootNode))
                {
                    auto var = resolver.GetVariable<double>(rootNode);
                    rootVariables.push_back(var.IsOutput() ? (Variable)var.Owner() : var);
                }
                else
                    LogicError("LoadLegacyModel(): invalid computation node element type.");
            }

            auto rootComposite = Combine(rootVariables);
            rootComposite->ReplacePlaceholders(resolver.GetPlaceHolders());
            return rootComposite;
        }

        void SaveAsLegacyModel(const FunctionPtr& rootFunction, const std::wstring& modelFile)
        {
            CompositeFunction* compositeFunction = dynamic_cast<CompositeFunction*>(rootFunction.get());
            if (compositeFunction == nullptr)
                InvalidArgument("Primitive (aka non-composite) Function instances cannot be saved");

            ComputationNetworkPtr computationNetwork;
            DataType dataType = rootFunction->Outputs()[0].GetDataType();
            DeviceDescriptor device = DeviceDescriptor::CPUDevice();
            if (compositeFunction->m_computationNetwork == nullptr)
            {
                auto parameters = compositeFunction->Parameters();
                if (!parameters.empty())
                    device = parameters.front().Value()->Device();
            }
            else
                device = AsDeviceDescriptor(compositeFunction->m_computationNetwork->GetDeviceId());

            switch (dataType)
            {
            case DataType::Float:
                computationNetwork = compositeFunction->GetComputationNetwork<float>(device, {}, {}, {}, false);
                break;
            case DataType::Double:
                computationNetwork = compositeFunction->GetComputationNetwork<double>(device, {}, {}, {}, false);
                break;
            default:
                LogicError("Unknown DataType %s", DataTypeName(dataType));
            }

            computationNetwork->Save(modelFile);
        }

        LegacyModelDataType DetectLegacyModelDataType(const std::wstring& modelFile)
        {
            File fstream(modelFile, FileOptions::fileOptionsBinary | FileOptions::fileOptionsRead);
            fstream.GetMarker(FileMarker::fileMarkerBeginSection, L"BCN");

            // model version
            size_t modelVersion = CNTK_MODEL_VERSION_1; // if version info is not there it is version 1
            if (fstream.TryGetMarker(FileMarker::fileMarkerBeginSection, L"BVersion"))
            {
                fstream >> modelVersion;
                fstream.GetMarker(FileMarker::fileMarkerEndSection, L"EVersion");
            }

            if (modelVersion > CNTK_MODEL_VERSION_7)
            {
                return LegacyModelDataType::Auto;
            }

            char b = 0x42;
            std::wstring bmat = L"BMAT";
            for (;;)
            {
                fstream.SkipToDelimiter(b); // skip to the next 'B' character.
                ungetc(b, fstream); // but the character back into the stream.
                if (fstream.TryGetMarker(fileMarkerBeginSection, bmat))
                {
                    size_t elementSize;
                    fstream >> elementSize;
                    if (elementSize == sizeof(float))
                    {
                        return LegacyModelDataType::Float;
                    }
                    else if (elementSize == sizeof(double))
                    {
                        return LegacyModelDataType::Double;
                    }
                    else
                    {
                        RuntimeError("DetectLegacyModelDataType(): invalid element size %zu.", elementSize);
                    }
                }
                fgetc(fstream); // consume 'B' character to avoid an infinite cycle.
            }
        }
    }
}<|MERGE_RESOLUTION|>--- conflicted
+++ resolved
@@ -457,11 +457,6 @@
 
                     opType = PrimitiveOpType::EditDistanceError;
                 }
-<<<<<<< HEAD
-                else if (node->OperationName() == OperationNameOf(CosDistanceWithNegativeSamplesNode))
-                {
-                    opType = PrimitiveOpType::CosDistanceWithNegativeSamples;
-=======
                 else if (node->OperationName() == OperationNameOf(ForwardBackwardNode))
                 {
                     auto edNode = node->As<ForwardBackwardNode<ElementType>>();
@@ -469,7 +464,10 @@
                     primitiveFunctionConfigParameters[PrimitiveFunction::AttributeNameBlankTokenId] = edNode->BlankTokenId();
 
                     opType = PrimitiveOpType::ForwardBackward;
->>>>>>> 28b749db
+                }
+                else if (node->OperationName() == OperationNameOf(CosDistanceWithNegativeSamplesNode))
+                {
+                    opType = PrimitiveOpType::CosDistanceWithNegativeSamples;
                 }
                 else if ((node->OperationName() == OperationNameOf(MeanNode)) || (node->OperationName() == OperationNameOf(InvStdDevNode)))
                 {
